import argparse
import os
import os.path
import pdb
import sys

from functools import partial

from itertools import cycle

import numpy as np

import torch
import torch.nn as nn
import torch.optim.lr_scheduler as lr_scheduler
import torch.utils.data

import ignite.engine as engine
import ignite.handlers
import ignite.contrib.handlers.tensorboard_logger as tensorboard_logger

import src.dataset

from models import MODELS

from evaluate import ROOT

<<<<<<< HEAD
DEBUG = os.environ.get("DEBUG", "")

MAX_EPOCHS = 64
PATIENCE = 8
=======
SEED = 1337
MAX_EPOCHS = 128
PATIENCE = 4
>>>>>>> 06ff2418
LR_REDUCE_PARAMS = {
    "factor": 0.2,
    "patience": 2,
}


<<<<<<< HEAD
def select_channel(data, channel, layout):
    c = layout.find('C')
    i = Traffic4CastSample.channel_to_index[channel]
    return data.narrow(c, i, 1)


def collate_fn(history, channel, get_window, *args):
    for sample in Traffic4CastDataset.collate_list(*args):
        for window in get_window(sample):
            window_layout = "B" + sample.layout
            t = window_layout.find('T')

            batch = select_channel(window, channel, window_layout)
            batch = batch.float() #.cuda()
            assert batch.shape[-1] == 1
            batch = batch.squeeze()
            assert len(batch.shape) == 4

            tr_batch = batch.narrow(t, 0, history)
            te_batch = batch.narrow(t, history, 1)

            print(sample.date, end=" ")
            return tr_batch, te_batch


def train(city,
          model_type,
          hyper_params,
          max_epochs=MAX_EPOCHS,
          callbacks={},
          verbose=0):

    model_name = f"{model_type}_{city}"
    model_path = f"output/models/{model_name}.pth"

    train_dataset = Traffic4CastDataset(ROOT, "training", cities=[city])
    valid_dataset = Traffic4CastDataset(ROOT, "validation", cities=[city])

    print(hyper_params)

    def get_hyper_params(t):
        """Selects hyper-parameters whose key starts with `t`"""
        SEP = "_"  # separator
        get_first = lambda s: s.split(SEP)[0]
        remove_first = lambda s: SEP.join(s.split(SEP)[1:])
        return {
            remove_first(k): v
            for k, v in hyper_params.items()
            if get_first(k) == t
        }

    model = MODELS[model_type](**get_hyper_params("model"))
    # model.cuda()

    history = model.history
    channel = model.channel.capitalize()

    TRAIN_BATCH_SIZE = 32
    VALID_BATCH_SIZE = len(EVALUATION_FRAMES)

    TO_PREDICT = 1  # frame
    end_frames = [frame + TO_PREDICT for frame in EVALUATION_FRAMES]

    get_window_train = lambda sample: sample.random_temporal_batches(1, TRAIN_BATCH_SIZE, history + TO_PREDICT)
    get_window_valid = lambda sample: sample.selected_temporal_batches(VALID_BATCH_SIZE, history + TO_PREDICT, end_frames)

    collate_fn1 = partial(collate_fn, history, channel)

    collate_fn_train = partial(collate_fn1, get_window_train)
    collate_fn_valid = partial(collate_fn1, get_window_valid)

    if DEBUG:
        idxs = [1, 2, 3, 4, 5]
        train_dataset = Subset(train_dataset, idxs)
        valid_dataset = Subset(valid_dataset, idxs)

    train_loader = DataLoader(
=======
torch.manual_seed(SEED)


def main():
    parser = argparse.ArgumentParser(description="Evaluate a given model")
    parser.add_argument("--model-type",
                        type=str,
                        required=True,
                        choices=MODELS,
                        help="which model type to train")
    parser.add_argument("-c",
                        "--cities",
                        nargs='+',
                        required=True,
                        help="which cities to train on")
    parser.add_argument("--channels",
                        nargs='+',
                        help="List of channels to use.")
    parser.add_argument("-m",
                        "--model",
                        type=str,
                        default=None,
                        required=False,
                        help="path to model to load")

    def epoch_fraction(fraction):
        try:
            fraction = float(fraction)
        except ValueError:
            raise argparse.ArgumentTypeError(f"Must be floating point.")
        if (fraction <= 0 or fraction > 1.0):
            raise argparse.ArgumentTypeError(f"Must be in (0, 1.0]")
        else:
            return fraction

    parser.add_argument("--epoch-fraction",
                        required=False,
                        default=0.5,
                        type=epoch_fraction,
                        help=("fraction of the training set to use each epoch."
                              "Value must be in (0, 1.0] Default: 0.5."
                              "At least one sample will be used if the fraction"
                              "is less than a sample."))
    parser.add_argument("--minibatch-size",
                        required=False,
                        default=32,
                        type=int,
                        help="mini batch size. Default: 32")
    parser.add_argument("--num-minibatches",
                        default=16,
                        type=int,
                        help="number of minibatches per sample. Default: 16")
    parser.add_argument(
        "-d",
        "--device",
        required=False,
        default='cuda',
        choices=['cpu', 'cuda', *[f"cuda:{n}" for n in range(8)]],
        type=str,
        help=("which device to use. defaults to current cuda "
              "device if present otherwise to current cpu"))
    parser.add_argument("--no-log-tensorboard",
                        required=False,
                        default=False,
                        action='store_true',
                        help="do not log to tensorboard format. Default false.")
    parser.add_argument("-v",
                        "--verbose",
                        action="count",
                        help="verbosity level")
    args = parser.parse_args()
    args.channels.sort(
        key=lambda x: src.dataset.Traffic4CastSample.channel_to_index[x])

    print(args)

    model = MODELS[args.model_type]()
    if args.model is not None:
        model_path = args.model
        model_name = os.path.basename(args.model)
        model.load(model_path)
    else:
        model_name = f"{args.model_type}_" + "_".join(args.channels +
                                                      args.cities)
        model_path = f"output/models/{model_name}.pth"

    if model.num_channels != len(args.channels):
        print(f"ERROR: Model to channels missmatch. Model can predict "
              f"{model.num_channels} channels. {len(args.channels)} were "
              "selected.")
        sys.exit(1)

    transforms = [
        lambda x: x.float(),
        lambda x: x / 255,
        src.dataset.Traffic4CastSample.Transforms.Permute("TCHW"),
        src.dataset.Traffic4CastSample.Transforms.SelectChannels(args.channels),
    ]
    train_dataset = src.dataset.Traffic4CastDataset(ROOT, "training",
                                                    args.cities, transforms)
    valid_dataset = src.dataset.Traffic4CastDataset(ROOT, "validation",
                                                    args.cities, transforms)

    train_loader = torch.utils.data.DataLoader(
>>>>>>> 06ff2418
        train_dataset,
        batch_size=1,
        collate_fn=src.dataset.Traffic4CastDataset.collate_list,
        shuffle=True)
    valid_loader = torch.utils.data.DataLoader(
        valid_dataset,
        batch_size=1,
        collate_fn=src.dataset.Traffic4CastDataset.collate_list,
        shuffle=False)

<<<<<<< HEAD
    optimizer = torch.optim.Adam(model.parameters(),
                                 **get_hyper_params("optimizer"))
    loss = MSELoss()
=======
    ignite_train = model.ignite_random(train_loader, args.num_minibatches,
                                       args.minibatch_size, args.epoch_fraction)
>>>>>>> 06ff2418

    optimizer = torch.optim.Adam(model.parameters(), lr=0.04)

    mse = nn.MSELoss()
    bce = nn.BCELoss()

    # def tr_loss(inp, tgt):
    #     out, mask, y = inp
    #     nnzs = (tgt > 0)
    #     idxs = nnzs.float()
    #     loss1 = mse(out, tgt)
    #     loss2 = bce(mask, idxs)
    #     loss3 = mse(y[nnzs], tgt[nnzs])
    #     # loss4 = mse(idxs * y, tgt)  # predict perfectly the missing values
    #     # loss5 = mse(mask * tgt, tgt)  # predict perfectly the values
    #     # loss6 = mse(idxs * tgt, tgt) # zero
    #     losses = [
    #         '{:.6f}'.format(loss.detach().cpu().numpy())
    #         for loss in [
    #             loss1,
    #             loss2,
    #             loss3,
    #             # loss4,
    #             # loss5,
    #         ]
    #     ]
    #     print(*losses)
    #     return (
    #         1.000 * loss1 +
    #         0.015 * loss2 +
    #         0.100 * loss3
    #     )
    # def te_loss(inp, tgt):
    #     y, *_ = inp
    #     return mse(y, tgt)

    tr_loss = mse
    te_loss = mse

    device = args.device
    if device.find('cuda') != -1 and not torch.cuda.is_available():
        device = 'cpu'
    trainer = engine.create_supervised_trainer(model,
                                               optimizer,
                                               tr_loss,
                                               device=device,
                                               prepare_batch=model.ignite_batch)
    evaluator = engine.create_supervised_evaluator(
        model,
        metrics={'loss': ignite.metrics.Loss(te_loss)},
        device=device,
        prepare_batch=model.ignite_batch)

    @trainer.on(engine.Events.ITERATION_COMPLETED)
    def log_training_loss(trainer):
        print("Epoch {:3d} Train loss: {:8.6f}".format(trainer.state.epoch,
                                                       trainer.state.output))

    @trainer.on(engine.Events.EPOCH_COMPLETED)
    def log_validation_loss(trainer):
        evaluator.run(model.ignite_all(valid_loader, args.minibatch_size))
        metrics = evaluator.state.metrics
        print("Epoch {:3d} Valid loss: {:8.6f} ←".format(
            trainer.state.epoch, metrics['loss']))
        trainer.state.dataloader = model.ignite_random(train_loader,
                                                       args.num_minibatches,
                                                       args.minibatch_size,
                                                       args.epoch_fraction)

<<<<<<< HEAD
    def score_function(engine):
        return -engine.state.metrics['loss']

    if "learning-rate-scheduler" in callbacks:
        lr_reduce = ReduceLROnPlateau(optimizer, verbose=verbose, **LR_REDUCE_PARAMS)

        @evaluator.on(Events.COMPLETED)
        def update_lr_reduce(engine):
            loss = engine.state.metrics['loss']
            lr_reduce.step(loss)

    if "early-stopping" in callbacks:
        early_stopping_handler = EarlyStopping(patience=PATIENCE, score_function=score_function, trainer=trainer)
        evaluator.add_event_handler(Events.EPOCH_COMPLETED, early_stopping_handler)

    if "model-checkpoint" in callbacks:
        checkpoint_handler = ModelCheckpoint("output/models/checkpoints", model_name, score_function=score_function, n_saved=5, require_empty=False, create_dir=True)
        evaluator.add_event_handler(Events.EPOCH_COMPLETED, checkpoint_handler, {"model": model})

    if "tensorboard" in callbacks:
        tensorboard_logger = TensorboardLogger(log_dir=f"output/tensorboard/{model_name}")
        tensorboard_logger.attach(trainer, log_handler=OutputHandler( tag="training", output_transform=lambda loss: {'loss': loss}), event_name=Events.ITERATION_COMPLETED)
        tensorboard_logger.attach(evaluator, log_handler=OutputHandler(tag="validation", metric_names=["loss"], another_engine=trainer), event_name=Events.EPOCH_COMPLETED)

    trainer.run(train_loader, max_epochs=max_epochs)

    if "save-model" in callbacks:
        torch.save(model.state_dict(), model_path)
        print("Model saved at:", model_path)

    return {
        'loss': evaluator.state.metrics['loss'], # HpBandSter always minimizes!
        'info': {
            'city': city,
            'model': model_type,
            'batch_size': TRAIN_BATCH_SIZE,
        },
    }

def main():
    parser = argparse.ArgumentParser(description="Evaluate a given model")
    parser.add_argument("-m",
                        "--model",
                        type=str,
                        required=True,
                        choices=MODELS,
                        help="which model to use")
    parser.add_argument("-c",
                        "--city",
                        required=True,
                        choices=CITIES,
                        help="which city to evaluate")
    parser.add_argument("-v",
                        "--verbose",
                        action="count",
                        help="verbosity level")
    args = parser.parse_args()

    print(args)

    hyper_params = {
        "optimizer_lr": 0.04,
    }

    callbacks = {
        "learning-rate-scheduler",
        "early-stopping",
        "model-checkpoint",
        "tensorboard"
        "save-model",
    }

    train(args.city,
          args.model,
          hyper_params,
          callbacks=callbacks,
          verbose=args.verbose)
=======
    lr_reduce = lr_scheduler.ReduceLROnPlateau(optimizer,
                                               verbose=args.verbose,
                                               **LR_REDUCE_PARAMS)

    @evaluator.on(engine.Events.COMPLETED)
    def update_lr_reduce(engine):
        loss = engine.state.metrics['loss']
        lr_reduce.step(loss)

    def score_function(engine):
        return -engine.state.metrics['loss']

    early_stopping_handler = ignite.handlers.EarlyStopping(
        patience=PATIENCE, score_function=score_function, trainer=trainer)
    evaluator.add_event_handler(engine.Events.EPOCH_COMPLETED,
                                early_stopping_handler)

    checkpoint_handler = ignite.handlers.ModelCheckpoint(
        "output/models/checkpoints",
        model_name,
        score_function=score_function,
        n_saved=1,
        require_empty=False,
        create_dir=True)
    evaluator.add_event_handler(engine.Events.EPOCH_COMPLETED,
                                checkpoint_handler, {"model": model})

    if not args.no_log_tensorboard:
        logger = tensorboard_logger.TensorboardLogger(
            log_dir=f"output/tensorboard/{model_name}")
        logger.attach(trainer,
                      log_handler=tensorboard_logger.OutputHandler(
                          tag="training",
                          output_transform=lambda loss: {'loss': loss}),
                      event_name=engine.Events.ITERATION_COMPLETED)
        logger.attach(evaluator,
                      log_handler=tensorboard_logger.OutputHandler(
                          tag="validation",
                          metric_names=["loss"],
                          another_engine=trainer),
                      event_name=engine.Events.EPOCH_COMPLETED)

    trainer.run(ignite_train, max_epochs=MAX_EPOCHS)
    # torch.save(model.state_dict(), model_path)
    # print("Model saved at:", model_path)
>>>>>>> 06ff2418


if __name__ == "__main__":
    main()<|MERGE_RESOLUTION|>--- conflicted
+++ resolved
@@ -25,106 +25,180 @@
 
 from evaluate import ROOT
 
-<<<<<<< HEAD
-DEBUG = os.environ.get("DEBUG", "")
-
-MAX_EPOCHS = 64
-PATIENCE = 8
-=======
+
 SEED = 1337
 MAX_EPOCHS = 128
 PATIENCE = 4
->>>>>>> 06ff2418
+
+CALLBACKS = {
+    "learning-rate-scheduler",
+    "early-stopping",
+    "model-checkpoint",
+    "tensorboard",
+    "save-model",
+}
+
 LR_REDUCE_PARAMS = {
     "factor": 0.2,
     "patience": 2,
 }
 
-
-<<<<<<< HEAD
-def select_channel(data, channel, layout):
-    c = layout.find('C')
-    i = Traffic4CastSample.channel_to_index[channel]
-    return data.narrow(c, i, 1)
-
-
-def collate_fn(history, channel, get_window, *args):
-    for sample in Traffic4CastDataset.collate_list(*args):
-        for window in get_window(sample):
-            window_layout = "B" + sample.layout
-            t = window_layout.find('T')
-
-            batch = select_channel(window, channel, window_layout)
-            batch = batch.float() #.cuda()
-            assert batch.shape[-1] == 1
-            batch = batch.squeeze()
-            assert len(batch.shape) == 4
-
-            tr_batch = batch.narrow(t, 0, history)
-            te_batch = batch.narrow(t, history, 1)
-
-            print(sample.date, end=" ")
-            return tr_batch, te_batch
-
-
-def train(city,
-          model_type,
-          hyper_params,
-          max_epochs=MAX_EPOCHS,
-          callbacks={},
-          verbose=0):
-
-    model_name = f"{model_type}_{city}"
-    model_path = f"output/models/{model_name}.pth"
-
-    train_dataset = Traffic4CastDataset(ROOT, "training", cities=[city])
-    valid_dataset = Traffic4CastDataset(ROOT, "validation", cities=[city])
-
-    print(hyper_params)
-
-    def get_hyper_params(t):
-        """Selects hyper-parameters whose key starts with `t`"""
-        SEP = "_"  # separator
-        get_first = lambda s: s.split(SEP)[0]
-        remove_first = lambda s: SEP.join(s.split(SEP)[1:])
-        return {
-            remove_first(k): v
-            for k, v in hyper_params.items()
-            if get_first(k) == t
-        }
-
-    model = MODELS[model_type](**get_hyper_params("model"))
-    # model.cuda()
-
-    history = model.history
-    channel = model.channel.capitalize()
-
-    TRAIN_BATCH_SIZE = 32
-    VALID_BATCH_SIZE = len(EVALUATION_FRAMES)
-
-    TO_PREDICT = 1  # frame
-    end_frames = [frame + TO_PREDICT for frame in EVALUATION_FRAMES]
-
-    get_window_train = lambda sample: sample.random_temporal_batches(1, TRAIN_BATCH_SIZE, history + TO_PREDICT)
-    get_window_valid = lambda sample: sample.selected_temporal_batches(VALID_BATCH_SIZE, history + TO_PREDICT, end_frames)
-
-    collate_fn1 = partial(collate_fn, history, channel)
-
-    collate_fn_train = partial(collate_fn1, get_window_train)
-    collate_fn_valid = partial(collate_fn1, get_window_valid)
-
-    if DEBUG:
-        idxs = [1, 2, 3, 4, 5]
-        train_dataset = Subset(train_dataset, idxs)
-        valid_dataset = Subset(valid_dataset, idxs)
-
-    train_loader = DataLoader(
-=======
 torch.manual_seed(SEED)
 
 
-def main():
-    parser = argparse.ArgumentParser(description="Evaluate a given model")
+def filter_dict(d, q):
+    """Filter dictionary by selecting keys starting with `q`"""
+    SEP = ":"  # separator
+    fst = lambda s: s.split(SEP)[0]
+    rm1 = lambda s: SEP.join(s.split(SEP)[1:])
+    return {rm1(k): v for k, v in d.items() if fst(k) == q}
+
+
+def train(args, hyper_params):
+
+    print(args)
+
+    args.channels.sort(
+        key=lambda x: src.dataset.Traffic4CastSample.channel_to_index[x])
+
+    model = MODELS[args.model_type]()
+    if args.model is not None:
+        model_path = args.model
+        model_name = os.path.basename(args.model)
+        model.load(model_path)
+    else:
+        model_name = f"{args.model_type}_" + "_".join(args.channels +
+                                                      args.cities)
+        model_path = f"output/models/{model_name}.pth"
+
+    if model.num_channels != len(args.channels):
+        print(f"ERROR: Model to channels missmatch. Model can predict "
+              f"{model.num_channels} channels. {len(args.channels)} were "
+              "selected.")
+        sys.exit(1)
+
+    transforms = [
+        lambda x: x.float(),
+        lambda x: x / 255,
+        src.dataset.Traffic4CastSample.Transforms.Permute("TCHW"),
+        src.dataset.Traffic4CastSample.Transforms.SelectChannels(args.channels),
+    ]
+    train_dataset = src.dataset.Traffic4CastDataset(ROOT, "training",
+                                                    args.cities, transforms)
+    valid_dataset = src.dataset.Traffic4CastDataset(ROOT, "validation",
+                                                    args.cities, transforms)
+
+    train_loader = torch.utils.data.DataLoader(
+        train_dataset,
+        batch_size=1,
+        collate_fn=src.dataset.Traffic4CastDataset.collate_list,
+        shuffle=True)
+    valid_loader = torch.utils.data.DataLoader(
+        valid_dataset,
+        batch_size=1,
+        collate_fn=src.dataset.Traffic4CastDataset.collate_list,
+        shuffle=False)
+
+    ignite_train = model.ignite_random(
+        train_loader,
+        **filter_dict(hyper_params, "ignite_random"),
+    )
+
+    optimizer = torch.optim.Adam(
+        model.parameters(),
+        filter_dict(hyper_params, "optimizer"),
+    )
+    loss = nn.MSELoss()
+
+    device = args.device
+    if device.find('cuda') != -1 and not torch.cuda.is_available():
+        device = 'cpu'
+    trainer = engine.create_supervised_trainer(model,
+                                               optimizer,
+                                               loss,
+                                               device=device,
+                                               prepare_batch=model.ignite_batch)
+    evaluator = engine.create_supervised_evaluator(
+        model,
+        metrics={'loss': ignite.metrics.Loss(loss)},
+        device=device,
+        prepare_batch=model.ignite_batch)
+
+    @trainer.on(engine.Events.ITERATION_COMPLETED)
+    def log_training_loss(trainer):
+        print("Epoch {:3d} Train loss: {:8.6f}".format(trainer.state.epoch,
+                                                       trainer.state.output))
+
+    @trainer.on(engine.Events.EPOCH_COMPLETED)
+    def log_validation_loss(trainer):
+        evaluator.run(model.ignite_all(valid_loader, args.minibatch_size))
+        metrics = evaluator.state.metrics
+        print("Epoch {:3d} Valid loss: {:8.6f} ←".format(
+            trainer.state.epoch, metrics['loss']))
+        trainer.state.dataloader = model.ignite_random(train_loader,
+                                                       args.num_minibatches,
+                                                       args.minibatch_size,
+                                                       args.epoch_fraction)
+
+    if "learning-rate-scheduler" in args.callbacks:
+        lr_reduce = lr_scheduler.ReduceLROnPlateau(optimizer,
+                                                   verbose=args.verbose,
+                                                   **LR_REDUCE_PARAMS)
+        @evaluator.on(engine.Events.COMPLETED)
+        def update_lr_reduce(engine):
+            loss = engine.state.metrics['loss']
+            lr_reduce.step(loss)
+
+    def score_function(engine):
+        return -engine.state.metrics['loss']
+
+    if "early-stopping" in args.callbacks:
+        early_stopping_handler = ignite.handlers.EarlyStopping(
+            patience=PATIENCE, score_function=score_function, trainer=trainer)
+        evaluator.add_event_handler(engine.Events.EPOCH_COMPLETED,
+                                    early_stopping_handler)
+
+    if "model-checkpoint" in args.callbacks:
+        checkpoint_handler = ignite.handlers.ModelCheckpoint(
+            "output/models/checkpoints",
+            model_name,
+            score_function=score_function,
+            n_saved=1,
+            require_empty=False,
+            create_dir=True)
+        evaluator.add_event_handler(engine.Events.EPOCH_COMPLETED,
+                                    checkpoint_handler, {"model": model})
+
+    if "tensorboard" in args.callbacks:
+        logger = tensorboard_logger.TensorboardLogger(
+            log_dir=f"output/tensorboard/{model_name}")
+        logger.attach(trainer,
+                      log_handler=tensorboard_logger.OutputHandler(
+                          tag="training",
+                          output_transform=lambda loss: {'loss': loss}),
+                      event_name=engine.Events.ITERATION_COMPLETED)
+        logger.attach(evaluator,
+                      log_handler=tensorboard_logger.OutputHandler(
+                          tag="validation",
+                          metric_names=["loss"],
+                          another_engine=trainer),
+                      event_name=engine.Events.EPOCH_COMPLETED)
+
+    trainer.run(ignite_train, **filter_dict(hyper_params, "trainer_run"))
+
+    if "save-model" in args.callbacks:
+        torch.save(model.state_dict(), model_path)
+        print("Model saved at:", model_path)
+
+    return {
+        'loss': evaluator.state.metrics['loss'], # HpBandSter always minimizes!
+        'args': args,
+        # 'hyper_params': hyper_params,
+    }
+
+
+def get_train_parser():
+    parser = argparse.ArgumentParser()
     parser.add_argument("--model-type",
                         type=str,
                         required=True,
@@ -144,7 +218,35 @@
                         default=None,
                         required=False,
                         help="path to model to load")
-
+    parser.add_argument(
+        "-d",
+        "--device",
+        required=False,
+        default='cuda',
+        choices=['cpu', 'cuda', *[f"cuda:{n}" for n in range(8)]],
+        type=str,
+        help=("which device to use. defaults to current cuda "
+              "device if present otherwise to current cpu"))
+    parser.add_argument("--callbacks",
+                        required=False,
+                        nargs='+',
+                        choices=CALLBACKS,
+                        default=CALLBACKS,
+                        help="what action to perform during training")
+    parser.add_argument("-v",
+                        "--verbose",
+                        action="count",
+                        help="verbosity level")
+    return parser
+
+
+def main():
+    parser = argparse.ArgumentParser(
+        parent=get_train_parser(),
+        description="Evaluate a given model",
+    )
+
+    # Extra options for training
     def epoch_fraction(fraction):
         try:
             fraction = float(fraction)
@@ -172,271 +274,16 @@
                         default=16,
                         type=int,
                         help="number of minibatches per sample. Default: 16")
-    parser.add_argument(
-        "-d",
-        "--device",
-        required=False,
-        default='cuda',
-        choices=['cpu', 'cuda', *[f"cuda:{n}" for n in range(8)]],
-        type=str,
-        help=("which device to use. defaults to current cuda "
-              "device if present otherwise to current cpu"))
-    parser.add_argument("--no-log-tensorboard",
-                        required=False,
-                        default=False,
-                        action='store_true',
-                        help="do not log to tensorboard format. Default false.")
-    parser.add_argument("-v",
-                        "--verbose",
-                        action="count",
-                        help="verbosity level")
-    args = parser.parse_args()
-    args.channels.sort(
-        key=lambda x: src.dataset.Traffic4CastSample.channel_to_index[x])
-
-    print(args)
-
-    model = MODELS[args.model_type]()
-    if args.model is not None:
-        model_path = args.model
-        model_name = os.path.basename(args.model)
-        model.load(model_path)
-    else:
-        model_name = f"{args.model_type}_" + "_".join(args.channels +
-                                                      args.cities)
-        model_path = f"output/models/{model_name}.pth"
-
-    if model.num_channels != len(args.channels):
-        print(f"ERROR: Model to channels missmatch. Model can predict "
-              f"{model.num_channels} channels. {len(args.channels)} were "
-              "selected.")
-        sys.exit(1)
-
-    transforms = [
-        lambda x: x.float(),
-        lambda x: x / 255,
-        src.dataset.Traffic4CastSample.Transforms.Permute("TCHW"),
-        src.dataset.Traffic4CastSample.Transforms.SelectChannels(args.channels),
-    ]
-    train_dataset = src.dataset.Traffic4CastDataset(ROOT, "training",
-                                                    args.cities, transforms)
-    valid_dataset = src.dataset.Traffic4CastDataset(ROOT, "validation",
-                                                    args.cities, transforms)
-
-    train_loader = torch.utils.data.DataLoader(
->>>>>>> 06ff2418
-        train_dataset,
-        batch_size=1,
-        collate_fn=src.dataset.Traffic4CastDataset.collate_list,
-        shuffle=True)
-    valid_loader = torch.utils.data.DataLoader(
-        valid_dataset,
-        batch_size=1,
-        collate_fn=src.dataset.Traffic4CastDataset.collate_list,
-        shuffle=False)
-
-<<<<<<< HEAD
-    optimizer = torch.optim.Adam(model.parameters(),
-                                 **get_hyper_params("optimizer"))
-    loss = MSELoss()
-=======
-    ignite_train = model.ignite_random(train_loader, args.num_minibatches,
-                                       args.minibatch_size, args.epoch_fraction)
->>>>>>> 06ff2418
-
-    optimizer = torch.optim.Adam(model.parameters(), lr=0.04)
-
-    mse = nn.MSELoss()
-    bce = nn.BCELoss()
-
-    # def tr_loss(inp, tgt):
-    #     out, mask, y = inp
-    #     nnzs = (tgt > 0)
-    #     idxs = nnzs.float()
-    #     loss1 = mse(out, tgt)
-    #     loss2 = bce(mask, idxs)
-    #     loss3 = mse(y[nnzs], tgt[nnzs])
-    #     # loss4 = mse(idxs * y, tgt)  # predict perfectly the missing values
-    #     # loss5 = mse(mask * tgt, tgt)  # predict perfectly the values
-    #     # loss6 = mse(idxs * tgt, tgt) # zero
-    #     losses = [
-    #         '{:.6f}'.format(loss.detach().cpu().numpy())
-    #         for loss in [
-    #             loss1,
-    #             loss2,
-    #             loss3,
-    #             # loss4,
-    #             # loss5,
-    #         ]
-    #     ]
-    #     print(*losses)
-    #     return (
-    #         1.000 * loss1 +
-    #         0.015 * loss2 +
-    #         0.100 * loss3
-    #     )
-    # def te_loss(inp, tgt):
-    #     y, *_ = inp
-    #     return mse(y, tgt)
-
-    tr_loss = mse
-    te_loss = mse
-
-    device = args.device
-    if device.find('cuda') != -1 and not torch.cuda.is_available():
-        device = 'cpu'
-    trainer = engine.create_supervised_trainer(model,
-                                               optimizer,
-                                               tr_loss,
-                                               device=device,
-                                               prepare_batch=model.ignite_batch)
-    evaluator = engine.create_supervised_evaluator(
-        model,
-        metrics={'loss': ignite.metrics.Loss(te_loss)},
-        device=device,
-        prepare_batch=model.ignite_batch)
-
-    @trainer.on(engine.Events.ITERATION_COMPLETED)
-    def log_training_loss(trainer):
-        print("Epoch {:3d} Train loss: {:8.6f}".format(trainer.state.epoch,
-                                                       trainer.state.output))
-
-    @trainer.on(engine.Events.EPOCH_COMPLETED)
-    def log_validation_loss(trainer):
-        evaluator.run(model.ignite_all(valid_loader, args.minibatch_size))
-        metrics = evaluator.state.metrics
-        print("Epoch {:3d} Valid loss: {:8.6f} ←".format(
-            trainer.state.epoch, metrics['loss']))
-        trainer.state.dataloader = model.ignite_random(train_loader,
-                                                       args.num_minibatches,
-                                                       args.minibatch_size,
-                                                       args.epoch_fraction)
-
-<<<<<<< HEAD
-    def score_function(engine):
-        return -engine.state.metrics['loss']
-
-    if "learning-rate-scheduler" in callbacks:
-        lr_reduce = ReduceLROnPlateau(optimizer, verbose=verbose, **LR_REDUCE_PARAMS)
-
-        @evaluator.on(Events.COMPLETED)
-        def update_lr_reduce(engine):
-            loss = engine.state.metrics['loss']
-            lr_reduce.step(loss)
-
-    if "early-stopping" in callbacks:
-        early_stopping_handler = EarlyStopping(patience=PATIENCE, score_function=score_function, trainer=trainer)
-        evaluator.add_event_handler(Events.EPOCH_COMPLETED, early_stopping_handler)
-
-    if "model-checkpoint" in callbacks:
-        checkpoint_handler = ModelCheckpoint("output/models/checkpoints", model_name, score_function=score_function, n_saved=5, require_empty=False, create_dir=True)
-        evaluator.add_event_handler(Events.EPOCH_COMPLETED, checkpoint_handler, {"model": model})
-
-    if "tensorboard" in callbacks:
-        tensorboard_logger = TensorboardLogger(log_dir=f"output/tensorboard/{model_name}")
-        tensorboard_logger.attach(trainer, log_handler=OutputHandler( tag="training", output_transform=lambda loss: {'loss': loss}), event_name=Events.ITERATION_COMPLETED)
-        tensorboard_logger.attach(evaluator, log_handler=OutputHandler(tag="validation", metric_names=["loss"], another_engine=trainer), event_name=Events.EPOCH_COMPLETED)
-
-    trainer.run(train_loader, max_epochs=max_epochs)
-
-    if "save-model" in callbacks:
-        torch.save(model.state_dict(), model_path)
-        print("Model saved at:", model_path)
-
-    return {
-        'loss': evaluator.state.metrics['loss'], # HpBandSter always minimizes!
-        'info': {
-            'city': city,
-            'model': model_type,
-            'batch_size': TRAIN_BATCH_SIZE,
-        },
+
+    hyper_params = {
+        "optimizer:lr": 0.04,
+        "trainer_run:max_epochs": MAX_EPOCHS,
+        "ignite_random:epoch_fraction": args.epoch_fraction,
+        "ignite_random:minibatch_size": args.minibatch_size,
+        "ignite_random:num_minibatches": args.num_minibatches,
     }
 
-def main():
-    parser = argparse.ArgumentParser(description="Evaluate a given model")
-    parser.add_argument("-m",
-                        "--model",
-                        type=str,
-                        required=True,
-                        choices=MODELS,
-                        help="which model to use")
-    parser.add_argument("-c",
-                        "--city",
-                        required=True,
-                        choices=CITIES,
-                        help="which city to evaluate")
-    parser.add_argument("-v",
-                        "--verbose",
-                        action="count",
-                        help="verbosity level")
-    args = parser.parse_args()
-
-    print(args)
-
-    hyper_params = {
-        "optimizer_lr": 0.04,
-    }
-
-    callbacks = {
-        "learning-rate-scheduler",
-        "early-stopping",
-        "model-checkpoint",
-        "tensorboard"
-        "save-model",
-    }
-
-    train(args.city,
-          args.model,
-          hyper_params,
-          callbacks=callbacks,
-          verbose=args.verbose)
-=======
-    lr_reduce = lr_scheduler.ReduceLROnPlateau(optimizer,
-                                               verbose=args.verbose,
-                                               **LR_REDUCE_PARAMS)
-
-    @evaluator.on(engine.Events.COMPLETED)
-    def update_lr_reduce(engine):
-        loss = engine.state.metrics['loss']
-        lr_reduce.step(loss)
-
-    def score_function(engine):
-        return -engine.state.metrics['loss']
-
-    early_stopping_handler = ignite.handlers.EarlyStopping(
-        patience=PATIENCE, score_function=score_function, trainer=trainer)
-    evaluator.add_event_handler(engine.Events.EPOCH_COMPLETED,
-                                early_stopping_handler)
-
-    checkpoint_handler = ignite.handlers.ModelCheckpoint(
-        "output/models/checkpoints",
-        model_name,
-        score_function=score_function,
-        n_saved=1,
-        require_empty=False,
-        create_dir=True)
-    evaluator.add_event_handler(engine.Events.EPOCH_COMPLETED,
-                                checkpoint_handler, {"model": model})
-
-    if not args.no_log_tensorboard:
-        logger = tensorboard_logger.TensorboardLogger(
-            log_dir=f"output/tensorboard/{model_name}")
-        logger.attach(trainer,
-                      log_handler=tensorboard_logger.OutputHandler(
-                          tag="training",
-                          output_transform=lambda loss: {'loss': loss}),
-                      event_name=engine.Events.ITERATION_COMPLETED)
-        logger.attach(evaluator,
-                      log_handler=tensorboard_logger.OutputHandler(
-                          tag="validation",
-                          metric_names=["loss"],
-                          another_engine=trainer),
-                      event_name=engine.Events.EPOCH_COMPLETED)
-
-    trainer.run(ignite_train, max_epochs=MAX_EPOCHS)
-    # torch.save(model.state_dict(), model_path)
-    # print("Model saved at:", model_path)
->>>>>>> 06ff2418
+    train(args, hyper_params)
 
 
 if __name__ == "__main__":
