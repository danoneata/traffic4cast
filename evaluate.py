--- conflicted
+++ resolved
@@ -19,21 +19,6 @@
 from constants import *
 
 
-<<<<<<< HEAD
-N_FRAMES = 3  # Predict this many frames into the future
-SUBMISSION_FRAMES = {
-    city: [s + i for s in start_frames for i in range(N_FRAMES)]
-    for start_frames, city in
-    zip([BERLIN_START_FRAMES, ISTANBUL_START_FRAMES, MOSCOW_START_FRAMES],
-        CITIES)
-}
-
-EVALUATION_SHAPE = (5 * N_FRAMES, 495, 436, 3)
-SUBMISSION_SHAPE = (5, N_FRAMES, 495, 436, 3)
-
-
-=======
->>>>>>> 2d8ab7ed
 def get_prediction_folder(split, model_name, city):
     return os.path.join("output", "predictions", split, model_name, city)
 
