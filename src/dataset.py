from typing import List, Callable, Union, Tuple
import datetime
import inspect
import math
import os
import random

import numpy as np
import h5py
import torch
import torch.utils.data


SEED = 1337
random.seed(SEED)


def path_to_date(path: str) -> datetime.datetime:
    return datetime.datetime.strptime(
        os.path.basename(path).split('_')[0], '%Y%m%d')


class Traffic4CastSample(object):
    """ Traffic4cast data wrapper.

        Attributes:
            path (str): Path to the .hdf5 data file.
            data (torch.tensor): 4D torch.tensor for the sample data.
            city (str): City where data sample was collected.
            date (datetime): Date when the data sample was collected.
            layout (str): Current axes meaning.
            channel_layout (str): Current channels meaning.
            valid (torch.tensor): Boolean mask, over the frames, denoting the
                validity of the frame.(In the test set the frames that are to
                be predicted are set to zero, hence they are not valid to use
                for predicting other frames.)
    """
    time_step_delta = datetime.timedelta(minutes=5)
    index_to_channel = {0: "Volume", 1: "Speed", 2: "Heading"}
    channel_to_index = {v: k for k, v in index_to_channel.items()}

    def __init__(self, path: str, city: str):
        """ Initializes the Traffic4CastSample data sample

            Args:
                path: Path to the .hdf5 data file.
                city: Name of they city where the data sample was collected.
        """

        self.path = path
        self.data = None
        self.city = city
        self.date = path_to_date(path)
        self.layout = None
        self.channel_layout = None
        self.valid = None

    def predicted_path(self, root):
        filename, _ = os.path.splitext(os.path.basename(self.path))
        return os.path.join(root, filename + ".h5")

    def load(self):
        """ Load the data sample in the .hdf5 file """

        self.data = torch.from_numpy(
            np.array(h5py.File(self.path, 'r')['array']))
        self.layout = 'THWC'
        self.channel_layout = "VSH"
        self.data = self.data.to(torch.uint8)
        self.valid = self.data.view(self.data.shape[0], -1).any(1)

    def temporal_slices(
            self, size: int, frames: List[int], valid: bool
    ) -> Union[Tuple[torch.tensor, torch.tensor], torch.tensor]:
        """ Temporal slice generator.

            Generates termporal slices of the data stream. For each frame_i
            in the frames list a slice along the time dimension is generated.
            The frames in the slice are [frame_i - size, frame_i).
            The returned tensors are views into the original data, i.e. they
            share underlying storage.

            Args:
                size: slice size
                frames: frame indices for which to generate slices
                valid: whether or not to return the list of valid frames in the
                       slice

            Yields:
                torch.tensor temporal slice.
        """

        time_axis = self.layout.find('T')
        for frame in frames:
            if valid:
                yield (self.data.narrow(time_axis, frame - size, size),
                       self.valid[frame - size:frame].clone())
            else:
                yield self.data.narrow(time_axis, frame - size, size)

    def selected_temporal_batches(self, batch_size: int, slice_size: int,
                                  frames: List[int]) -> torch.tensor:
        """ Temporal slice batch generator.

            Generates batches of termporal slices, of size slice_size, of the
            data stream.
            The first dimension of the output tensor is the "batch" dimension.
            The other dimensions are dependent on the current layout of the
            data. E.g: current data layout = [T, C, H, W] the shape of the
            result is [N, slice_size, C, H, W]. Where:
            N = batch_size or
            N = len(frames) - floor(len(frames) / batch_size) * batch_size for
            the last batch.

            Args:
                size: slice size
                frames: frame indices for which to generate slices
                valid: whether or not to return the list of valid frames in the
                       slice

            Yields:
                torch.tensor batch of temporal slices.
        """

        num_batches = (len(frames) + batch_size - 1) // batch_size
        for batch in range(num_batches):
            if batch < num_batches - 1:
                batch_frames = frames[batch * batch_size:(batch + 1) *
                                      batch_size]
            else:
                batch_frames = frames[batch * batch_size:]
            yield (
                torch.stack(list(self.temporal_slices(slice_size, batch_frames, valid=False))),
                batch_frames,
            )

    def random_temporal_batches(self, num_batches: int, batch_size: int,
                                slice_size: int) -> torch.tensor:
        """ Random temporal slice batch generator.

            Generates num_batches batches of termporal slices, of size
            slice_size, of the data stream.
            The first dimension of the output tensor is the "batch" dimension.
            The other dimensions are dependent on the current layout of the
            data. E.g: current data layout = [T, C, H, W], the shape of the
            result is [batch_size, slice_size, C, H, W].

            Args:
                size: slice size
                frames: frame indices for which to generate slices
                valid: whether or not to return the list of valid frames in the
                       slice

            Yields:
                torch.tensor batch of temporal slices.
        """

        num_frames = self.data.shape[self.layout.find('T')]
        for batch in range(num_batches):
<<<<<<< HEAD
            frames = random.sample(range(slice_size, num_frames), batch_size)
            yield torch.stack(
                list(self.temporal_slices(slice_size, frames, valid=False)))
=======
            frames = random.sample(range(slice_size, num_frames - slice_size),
                                   batch_size)
            yield (
                torch.stack(list(self.temporal_slices(slice_size, frames, valid=False))),
                frames,
            )
>>>>>>> 06ff2418

    def sliding_window_generator(self, width: int, stride: int,
                                 batch_size: int):
        """ Sliding window generator.

            Slice a [T, Hin, Win, Cin] tensor across the T dimension into
            slices of size 'width' and step equal to 'stride'. For each slice
            the T and C dimensions are concatenated along the T dimension.
            The resulting 3D tensors of shape [width * Cin, Hin, Win] are
            batched in batches of size batch_size.
            The generators yields a tensor of shape [N, Cout, Hout, Wout] where:
            N = batch_size or last_batch_size
            Cout = width * Cin
            Hout = Hin
            Wout = Win
            The last batch can have a smaller size since there are not enough
            sliding window sequences to fill it whole.

            Number of tensors generated is:
                ceil((floor((T - width) / stride) + 1) / batch_size)

            Args:
                width: size of the sliding window
                stride: stride of the sliding window
                batch_size: size of the batch.

            Yeilds:
                4D tensor with shape [N, Cout, Hout, Wout]
        """

        num_slices = math.floor((self.data.shape[0] - width) / stride) + 1
        num_batches = math.ceil(num_slices / batch_size)
        last_batch_size = num_slices - (num_slices // batch_size) * batch_size
        if last_batch_size == 0:
            last_batch_size = batch_size

        for batch_i in range(num_batches):
            if batch_i < (num_batches - 1):
                batch_i_size = batch_size
            else:
                batch_i_size = last_batch_size

            batch_shape = (batch_i_size, width * self.data.shape[3],
                           self.data.shape[1], self.data.shape[2])

            batch = torch.empty(batch_shape, dtype=self.data.dtype)
            for slice_i in range(batch.shape[0]):
                start = (batch_i * batch_size + slice_i) * stride
                stop = start + width
                axes = 0, 3, 1, 2
                batch[slice_i] = self.data[start:stop].permute(axes).flatten(
                    0, 1)
            yield batch

    def permute(self, layout: str):
        """ Change data layout. """

        self.data = self.data.permute([self.layout.find(ax) for ax in layout])
        self.layout = layout

    def select_channels(self, channels: List[str]):
        channels = set(channels)
        if not all([c[0].upper() in self.channel_layout for c in channels]):
            raise ValueError(
                f"Invalid channel to select. Data channels = {self.channel_layout}"
            )
        if len(channels) > 3:
            raise ValueError(f"Max 3 channels got {len(channels)} to select")
        elif len(channels) == 3:
            return
        else:
            keep = torch.tensor(
                [self.channel_layout.find(c[0].upper()) for c in channels],
                dtype=torch.long)
            c_axis = self.layout.find('C')
            self.data = torch.index_select(self.data, c_axis, keep)
            self.channel_layout = "".join([c[0].upper() for c in channels])

    class Transforms(object):

        class Permute(object):

            def __init__(self, to_layout: str):
                self.layout = to_layout

            def __call__(self, sample):
                sample.permute(self.layout)

        class SelectChannels(object):

            def __init__(self, channels: List[str]):
                self.channels = channels

            def __call__(self, sample):
                sample.select_channels(self.channels)


class Traffic4CastDataset(torch.utils.data.Dataset):
    """ Implementation of the pytorch Dataset. """

    def __init__(self,
                 root: str,
                 phase: str,
                 cities: List[str] = None,
                 transform: List[Callable] = None):
        """ Initializes the Traffic4CastDataset.

        Args:
            root (string): Path to the root data directory.
            phase (string): One of: 'training', 'test', 'validation'. Used to
                select between the data splits.
            cities ([string]): Name of the cities to use. Defaults to:
                ["Berlin", "Istanbul", "Moscow"].
            transform ([transforms]): Optional transforms to be applied on a
                sample.
        """

        self.transforms = [] if transform is None else transform

        if cities is None:
            cities = ["Berlin", "Istanbul", "Moscow"]
        self.files = {
            city: [
                f"{root}/{city}/{city}_{phase}/{file}"
                for file in sorted(os.listdir(f"{root}/{city}/{city}_{phase}/"))
            ] for city in cities
        }

        self.size = sum([len(files) for city, files in self.files.items()])

    def __len__(self):
        """ Gets length of the dataset. """
        return self.size

    def __getitem__(self, idx: int):
        if idx >= len(self):
            raise IndexError
        for city, files in self.files.items():
            if idx >= len(files):
                idx = idx - len(files)
            else:
                stream = Traffic4CastSample(files[idx], city)
                stream.load()
                break

        for transform in self.transforms:
            if type(transform) in [
                    cls
                    for cls in Traffic4CastSample.Transforms.__dict__.values()
                    if inspect.isclass(cls)
            ]:
                transform(stream)
            else:
                stream.data = transform(stream.data)

        return stream

    @classmethod
    def collate_list(cls, samples_list: List[Traffic4CastSample]
                    ) -> List[Traffic4CastSample]:
        """ Collates a list of Traffic4CastSample.

            Args:
                samples_list: List of Traffic4CastSample samples.

            Return:
                List[Traffic4CastSample]
        """

        return samples_list<|MERGE_RESOLUTION|>--- conflicted
+++ resolved
@@ -157,18 +157,12 @@
 
         num_frames = self.data.shape[self.layout.find('T')]
         for batch in range(num_batches):
-<<<<<<< HEAD
-            frames = random.sample(range(slice_size, num_frames), batch_size)
-            yield torch.stack(
-                list(self.temporal_slices(slice_size, frames, valid=False)))
-=======
             frames = random.sample(range(slice_size, num_frames - slice_size),
                                    batch_size)
             yield (
                 torch.stack(list(self.temporal_slices(slice_size, frames, valid=False))),
                 frames,
             )
->>>>>>> 06ff2418
 
     def sliding_window_generator(self, width: int, stride: int,
                                  batch_size: int):
